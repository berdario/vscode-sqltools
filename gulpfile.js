const gulp = require('gulp')
// const mocha = require('gulp-mocha')
// const istanbul = require('gulp-istanbul')
const ts = require('gulp-typescript')
const sourcemaps = require('gulp-sourcemaps')
const tsProject = ts.createProject('tsconfig.json')
const codacy = require('gulp-codacy')
const fs = require('fs-extra')

gulp.task('codacy', function codacyTask () {
  return gulp
    .src(['./coverage/lcov.info'], { read: false })
    .pipe(codacy({
      token: process.env.CODACY_PROJECT_TOKEN
    }))
})

// function runTests () {
//   // Here we're piping our `.js` files inside the `test` folder
//   return gulp.src(['./out/test/**/*.test.js'])
//     // You can change the reporter if you want, try using `nyan`
//     .pipe(mocha({
//       reporter: 'spec'
//     }))
// }

gulp.task('compile', () => {
  const dest = './out'
<<<<<<< HEAD
  if (fs.existsSync(dest)) fs.unlinkSync(dest)
=======
  fs.removeSync(dest)
>>>>>>> 6baae7a0
  gulp.src('./package.json').pipe(gulp.dest(dest))

  const tsResult = tsProject.src()
    .pipe(sourcemaps.init())
    .pipe(tsProject())

  return tsResult.js
    .pipe(sourcemaps.write('.', {
      includeContent: false
      // sourceRoot: (file) => { return file.cwd + '/src' }
    }))
    .pipe(gulp.dest(dest))
})

// gulp.task('pre-test', ['compile'], () => {
//   // This tells gulp which files you want to pipe
//   // In our case we want to pipe every `.js` file inside any folders inside `test`
//   return gulp.src('./out/**/*.js')
//     .pipe(istanbul({includeUntested: true}))
//     // This overwrites `require` so it returns covered files
//     .pipe(istanbul.hookRequire())
// })

// gulp.task('test', ['compile'], () => {
//   runTests()
// })

// gulp.task('coverage', ['pre-test'], () => {
//   runTests()
//     // Here we will create report files using the test's results
//     .pipe(istanbul.writeReports())
// })

gulp.task('watch', () => {
  gulp.watch([
    './src/**/*.ts',
    './test/**/*.ts',
    './package.json'
  ], ['compile'])
})

gulp.task('default', ['pre-run-vscode', 'watch'])

gulp.task('pre-coverage-vscode', ['compile'], () => {
  require('fs').writeFileSync(`${__dirname}/coverage.enabled`, 'true')
})

gulp.task('pre-run-vscode', ['compile'], () => {
  const fs = require('fs')
  if (fs.existsSync(`${__dirname}/coverage.enabled`)) fs.unlinkSync(`${__dirname}/coverage.enabled`)
})<|MERGE_RESOLUTION|>--- conflicted
+++ resolved
@@ -26,11 +26,7 @@
 
 gulp.task('compile', () => {
   const dest = './out'
-<<<<<<< HEAD
-  if (fs.existsSync(dest)) fs.unlinkSync(dest)
-=======
-  fs.removeSync(dest)
->>>>>>> 6baae7a0
+  if (fs.existsSync(dest)) fs.removeSync(dest)
   gulp.src('./package.json').pipe(gulp.dest(dest))
 
   const tsResult = tsProject.src()
